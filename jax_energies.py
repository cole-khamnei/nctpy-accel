--- conflicted
+++ resolved
@@ -53,25 +53,13 @@
     return A / (c + jnp.abs(w).max())
 
 
-<<<<<<< HEAD
-# @jax.jit
-def get_control_inputs(A_norm, x0, xf, B=None, S=None, T=1, rho=1, n_integrate_steps=1001, device="cpu"):
-    """ """
-
-
-    jax.default_device(device)
-    n_nodes = A_norm.shape[0]
-    dt = jnp.array(T / (n_integrate_steps - 1))
-    # n_integrate_steps = jnp.array(jnp.round(T / dt), int) + 1
-=======
 def matrix_norm(A, c=1, system="continuous", symmetric=False):
     """ """
     utils.check_system(system)
-    
+
     # eig_normed_A = eig_norm(A, c)
     eig_normed_A = eigh_norm(A, c) if check_symmetric(A) or symmetric else eig_norm(A, c)
     return eig_normed_A - jnp.eye(A.shape[0]) if system == 'continuous' else eig_normed_A
->>>>>>> a7761ff0
 
 
 # ------------------------------------------------------------------- #
@@ -104,7 +92,7 @@
         c = jnp.concatenate([zero_array, 2 * S_xr], axis=concat_dim - 1)
         c = jnp.linalg.solve(M, c)
 
-        Ad = jax.scipy.linalg.expm(M * dt) 
+        Ad = jax.scipy.linalg.expm(M * dt)
         Bd = ((Ad - big_I) @ c).squeeze()
         if n_batch > 0 and n_A == 0:
             Ad = jnp.tile(Ad, (n_batch, 1, 1))
